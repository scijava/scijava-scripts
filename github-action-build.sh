#!/bin/bash

#
# github-action-build.sh - A script to build and/or release SciJava-based projects
#                          automatically using GitHub Actions.
#

dir="$(dirname "$0")"

success=0
checkSuccess() {
	# Log non-zero exit code.
	test $1 -eq 0 || echo "==> FAILED: EXIT CODE $1" 1>&2

	# Record the first non-zero exit code.
	test $success -eq 0 && success=$1
}

# Build Maven projects.
if [ -f pom.xml ]; then
	echo ::group::"= Maven build ="
	echo
	echo "== Configuring Maven =="

	# NB: Suppress "Downloading/Downloaded" messages.
	# See: https://stackoverflow.com/a/35653426/1207769
	export MAVEN_OPTS="$MAVEN_OPTS -Dorg.slf4j.simpleLogger.log.org.apache.maven.cli.transfer.Slf4jMavenTransferListener=warn"

	# Populate the settings.xml configuration.
	mkdir -p "$HOME/.m2"
	settingsFile="$HOME/.m2/settings.xml"
	customSettings=.gh-action/settings.xml
	if [ -f "$customSettings" ]; then
		cp "$customSettings" "$settingsFile"
	else
		cat >"$settingsFile" <<EOL
<settings>
	<servers>
		<server>
			<id>scijava.releases</id>
			<username>scijava-ci</username>
			<password>\${env.MAVEN_PASS}</password>
		</server>
		<server>
			<id>scijava.snapshots</id>
			<username>scijava-ci</username>
			<password>\${env.MAVEN_PASS}</password>
		</server>
		<server>
			<id>sonatype-nexus-releases</id>
			<username>scijava-ci</username>
			<password>\${env.OSSRH_PASS}</password>
		</server>
	</servers>
EOL
		# NB: Use maven.scijava.org instead of Central if defined in repositories.
		# This hopefully avoids intermittent "ReasonPhrase:Forbidden" errors
		# when the Travis build pings Maven Central; see travis-ci/travis-ci#6593.
		# TODO: Try removing and see if error comes up
		grep -A 2 '<repository>' pom.xml | grep -q 'maven.scijava.org' &&
			cat >>"$settingsFile" <<EOL
	<mirrors>
		<mirror>
			<id>scijava-mirror</id>
			<name>SciJava mirror</name>
			<url>https://maven.scijava.org/content/groups/public/</url>
			<mirrorOf>central</mirrorOf>
		</mirror>
	</mirrors>
EOL
		cat >>"$settingsFile" <<EOL
	<profiles>
		<profile>
			<id>gpg</id>
			<activation>
				<file>
					<exists>\${env.HOME}/.gnupg</exists>
				</file>
			</activation>
			<properties>
				<gpg.keyname>\${env.GPG_KEY_NAME}</gpg.keyname>
				<gpg.passphrase>\${env.GPG_PASSPHRASE}</gpg.passphrase>
			</properties>
		</profile>
	</profiles>
</settings>
EOL
	fi

	# Determine whether deploying will be possible.
	deployOK=
	ciURL=$(mvn -q -Denforcer.skip=true -Dexec.executable=echo -Dexec.args='${project.ciManagement.url}' --non-recursive validate exec:exec 2>&1)
	if [ $? -ne 0 ]; then
		echo "No deploy -- could not extract ciManagement URL"
		echo "Output of failed attempt follows:"
		echo "$ciURL"
	else
		# https://developer.okta.com/blog/2020/05/18/travis-ci-to-github-actions
		# This website specifies Travis environment variables with their
		# equivalent GitHub Actions environment variables
		ciRepo=${ciURL##*/}
		ciPrefix=${ciURL%/*}
		ciOrg=${ciPrefix##*/}
<<<<<<< HEAD
		if [ ${{github.secret.github_token}} != true ]; then
=======
		if [ $test_var == true ]; then
			echo "----TEST COMPLETE----"
		# TODO: try ${ secret.GITHUB_TOKEN } / double braces?
		if [ "${ github.secret.github_token}" != true ]; then
>>>>>>> 2cf6a930
			echo "No deploy -- secure environment variables not available"
		elif [ ${{github.event.number}} != false ]; then
			echo "No deploy -- pull request detected"
		elif [ ${{github.repository}} != "$ciOrg/$ciRepo" ]; then
			echo "No deploy -- repository fork: ${{github.repository}} != $ciOrg/$ciRepo"
		# TODO: Detect travis-ci.org versus travis-ci.com?
		else
			echo "All checks passed for artifact deployment"
			deployOK=1
		fi
	fi

	# Install GPG on OSX/macOS
	if [ "${runner.os}" = 'macOS' ]; then
		HOMEBREW_NO_AUTO_UPDATE=1 brew install gnupg2
	fi

	# Import the GPG signing key.
	keyFile=.gh-action/signingkey.asc
	key=$1
	iv=$2
	if [ "$key" -a "$iv" -a -f "$keyFile.enc" ]; then
		# NB: Key and iv values were given as arguments.
		echo
		echo "== Decrypting GPG keypair =="
		openssl aes-256-cbc -K "$key" -iv "$iv" -in "$keyFile.enc" -out "$keyFile" -d
		checkSuccess $?
	fi
	if [ "$deployOK" -a -f "$keyFile" ]; then
		echo
		echo "== Importing GPG keypair =="
		gpg --batch --fast-import "$keyFile"
		checkSuccess $?
	fi

	# Run the build.
	BUILD_ARGS='-B -Djdk.tls.client.protocols="TLSv1,TLSv1.1,TLSv1.2"'
	if [ "$deployOK" -a ${{github.head_ref}} = master ]; then
		echo
		echo "== Building and deploying master SNAPSHOT =="
		mvn -Pdeploy-to-scijava $BUILD_ARGS deploy
		checkSuccess $?
	elif [ "$deployOK" -a -f release.properties ]; then
		echo
		echo "== Cutting and deploying release version =="
		mvn -B $BUILD_ARGS release:perform
		checkSuccess $?
		echo "== Invalidating SciJava Maven repository cache =="
		curl -fsLO https://raw.githubusercontent.com/scijava/scijava-scripts/master/maven-helper.sh &&
			gav=$(sh maven-helper.sh gav-from-pom pom.xml) &&
			ga=${gav%:*} &&
			echo "--> Artifact to invalidate = $ga" &&
			echo "machine maven.scijava.org" >"$HOME/.netrc" &&
			echo "        login scijava-ci" >>"$HOME/.netrc" &&
			echo "        password $MAVEN_PASS" >>"$HOME/.netrc" &&
			sh maven-helper.sh invalidate-cache "$ga"
		checkSuccess $?
	else
		echo
		echo "== Building the artifact locally only =="
		mvn $BUILD_ARGS install javadoc:javadoc
		checkSuccess $?
	fi
	echo ::endgroup::
fi

# Configure conda environment, if one is needed.
if [ -f environment.yml ]; then
	echo ::group::"= Conda setup ="

	condaDir=$HOME/miniconda
	condaSh=$condaDir/etc/profile.d/conda.sh
	if [ ! -f "$condaSh" ]; then
		echo
		echo "== Installing conda =="
		if [ "${matrix.python-version}" = "2.7" ]; then
			wget https://repo.continuum.io/miniconda/Miniconda2-latest-Linux-x86_64.sh -O miniconda.sh
		else
			wget https://repo.continuum.io/miniconda/Miniconda3-latest-Linux-x86_64.sh -O miniconda.sh
		fi
		rm -rf "$condaDir"
		bash miniconda.sh -b -p "$condaDir"
		checkSuccess $?
	fi

	echo
	echo "== Updating conda =="
	. "$condaSh" &&
		conda config --set always_yes yes --set changeps1 no &&
		conda update -q conda &&
		conda info -a
	checkSuccess $?

	echo
	echo "== Configuring environment =="
	condaEnv=github-scijava
	test -d "$condaDir/envs/$condaEnv" && condaAction=update || condaAction=create
	conda env "$condaAction" -n "$condaEnv" -f environment.yml &&
		conda activate "$condaEnv"
	checkSuccess $?

	echo ::endgroup::
fi

# Execute Jupyter notebooks.
if which jupyter >/dev/null 2>/dev/null; then
	echo ::group::"= Jupyter notebooks ="
	# NB: This part is fiddly. We want to loop over files even with spaces,
	# so we use the "find ... -print0 | while read $'\0' ..." idiom.
	# However, that runs the piped expression in a subshell, which means
	# that any updates to the success variable will not persist outside
	# the loop. So we suppress all stdout inside the loop, echoing only
	# the final value of success upon completion, and then capture the
	# echoed value back into the parent shell's success variable.
	success=$(find . -name '*.ipynb' -print0 | {
		while read -d $'\0' nbf; do
			echo 1>&2
			echo "== $nbf ==" 1>&2
			jupyter nbconvert --execute --stdout "$nbf" >/dev/null
			checkSuccess $?
		done
		echo $success
	})
	echo ::endgroup::
fi

exit $success<|MERGE_RESOLUTION|>--- conflicted
+++ resolved
@@ -101,14 +101,10 @@
 		ciRepo=${ciURL##*/}
 		ciPrefix=${ciURL%/*}
 		ciOrg=${ciPrefix##*/}
-<<<<<<< HEAD
-		if [ ${{github.secret.github_token}} != true ]; then
-=======
 		if [ $test_var == true ]; then
 			echo "----TEST COMPLETE----"
 		# TODO: try ${ secret.GITHUB_TOKEN } / double braces?
 		if [ "${ github.secret.github_token}" != true ]; then
->>>>>>> 2cf6a930
 			echo "No deploy -- secure environment variables not available"
 		elif [ ${{github.event.number}} != false ]; then
 			echo "No deploy -- pull request detected"
